--- conflicted
+++ resolved
@@ -272,7 +272,6 @@
     def requires_stop(self, parameters: Dict[str, Parameter]) -> bool: 
         return any(parameters[name].requires_stop for name in parameters.keys() if (name in self.parameter_names))
 
-<<<<<<< HEAD
     def get_serialization_data(self, serializer: Serializer) -> Dict[str, Any]:
         data = dict()
         data['is_measurement_pulse'] = self.__is_measurement_pulse
@@ -285,25 +284,8 @@
             if isinstance(voltage, ParameterDeclaration):
                 voltage = voltage.name
             entries.append((time, voltage, str(interpolation)))
+        data['type'] = str(self.__class__)
         return data
-=======
-    @property
-    def identifier(self) -> str:
-        return self.__identifier
-
-    def get_serialization_data(self) -> Dict[str, Any]:
-        root = {}
-        root['type'] = 'TablePulseTemplate'
-        root['identifier'] = self.__identifier
-        root['entries'] = self.__entries
-        root['is_measurement_pulse'] = self.__is_measurement_pulse
-        root['time_parameter_declarations'] = self.__time_parameter_declarations
-        root['voltage_parameter_declarations'] = self.__voltage_parameter_declarations
-        return root
-
-class ParameterDeclarationInUseException(Exception):
-    """Indicates that a parameter declaration which should be deleted is in use."""
->>>>>>> 89e1349f
 
 class ParameterValueIllegalException(Exception):
     """Indicates that the value provided for a parameter is illegal, i.e., is outside the parameter's bounds or of wrong type."""
