import unittest
from unittest import mock
import itertools

from string import ascii_uppercase

from qupulse.utils.types import TimeType
from qupulse._program._loop import Loop, MultiChannelProgram, _make_compatible, _is_compatible, _CompatibilityLevel, RepetitionWaveform, SequenceWaveform, make_compatible
from qupulse._program.instructions import InstructionBlock, ImmutableInstructionBlock
from tests.pulses.sequencing_dummies import DummyWaveform
from qupulse.pulses.multi_channel_pulse_template import MultiChannelWaveform


class WaveformGenerator:
    def __init__(self, num_channels,
                 duration_generator=itertools.repeat(1),
                 waveform_data_generator=itertools.repeat(None), channel_names=ascii_uppercase):
        self.num_channels = num_channels
        self.duration_generator = duration_generator
        self.waveform_data_generator = waveform_data_generator
        self.channel_names = channel_names[:num_channels]

    def generate_single_channel_waveform(self, channel):
        return DummyWaveform(sample_output=next(self.waveform_data_generator),
                             duration=next(self.duration_generator),
                             defined_channels={channel})

    def generate_multi_channel_waveform(self):
        return MultiChannelWaveform([self.generate_single_channel_waveform(self.channel_names[ch_i])
                                     for ch_i in range(self.num_channels)])

    def __call__(self):
        return self.generate_multi_channel_waveform()


def get_two_chan_test_block(wfg=WaveformGenerator(2)):
    generate_waveform = wfg.generate_single_channel_waveform
    generate_multi_channel_waveform = wfg.generate_multi_channel_waveform

    loop_block11 = InstructionBlock()
    loop_block11.add_instruction_exec(generate_multi_channel_waveform())

    loop_block1 = InstructionBlock()
    loop_block1.add_instruction_repj(5, ImmutableInstructionBlock(loop_block11))

    loop_block21 = InstructionBlock()
    loop_block21.add_instruction_exec(generate_multi_channel_waveform())
    loop_block21.add_instruction_exec(generate_multi_channel_waveform())

    loop_block2 = InstructionBlock()
    loop_block2.add_instruction_repj(2, ImmutableInstructionBlock(loop_block21))
    loop_block2.add_instruction_exec(generate_multi_channel_waveform())

    loop_block3 = InstructionBlock()
    loop_block3.add_instruction_exec(generate_multi_channel_waveform())
    loop_block3.add_instruction_exec(generate_multi_channel_waveform())

    loop_block411 = InstructionBlock()
    loop_block411.add_instruction_exec(MultiChannelWaveform([generate_waveform('A')]))
    loop_block412 = InstructionBlock()
    loop_block412.add_instruction_exec(MultiChannelWaveform([generate_waveform('A')]))

    loop_block41 = InstructionBlock()
    loop_block41.add_instruction_repj(7, ImmutableInstructionBlock(loop_block411))
    loop_block41.add_instruction_repj(8, ImmutableInstructionBlock(loop_block412))

    loop_block421 = InstructionBlock()
    loop_block421.add_instruction_exec(MultiChannelWaveform([generate_waveform('B')]))
    loop_block422 = InstructionBlock()
    loop_block422.add_instruction_exec(MultiChannelWaveform([generate_waveform('B')]))

    loop_block42 = InstructionBlock()
    loop_block42.add_instruction_repj(10, ImmutableInstructionBlock(loop_block421))
    loop_block42.add_instruction_repj(11, ImmutableInstructionBlock(loop_block422))

    chan_block4A = InstructionBlock()
    chan_block4A.add_instruction_repj(6, ImmutableInstructionBlock(loop_block41))

    chan_block4B = InstructionBlock()
    chan_block4B.add_instruction_repj(9, ImmutableInstructionBlock(loop_block42))

    loop_block4 = InstructionBlock()
    loop_block4.add_instruction_chan({frozenset('A'): ImmutableInstructionBlock(chan_block4A),
                                           frozenset('B'): ImmutableInstructionBlock(chan_block4B)})

    root_block = InstructionBlock()
    root_block.add_instruction_exec(generate_multi_channel_waveform())
    root_block.add_instruction_repj(10, ImmutableInstructionBlock(loop_block1))
    root_block.add_instruction_repj(17, ImmutableInstructionBlock(loop_block2))
    root_block.add_instruction_repj(3, ImmutableInstructionBlock(loop_block3))
    root_block.add_instruction_repj(4, ImmutableInstructionBlock(loop_block4))

    return root_block


@mock.patch.object(Loop, 'MAX_REPR_SIZE', 10000)
class LoopTests(unittest.TestCase):
    def __init__(self, *args, **kwargs):
        super().__init__(*args, **kwargs)

        self.maxDiff = None

        self.test_loop_repr = \
"""\
LOOP 1 times:
  ->EXEC {} 1 times
  ->LOOP 10 times:
      ->EXEC {} 50 times
  ->LOOP 17 times:
      ->LOOP 2 times:
          ->EXEC {} 1 times
          ->EXEC {} 1 times
      ->EXEC {} 1 times
  ->LOOP 3 times:
      ->EXEC {} 1 times
      ->EXEC {} 1 times
  ->LOOP 4 times:
      ->LOOP 6 times:
          ->EXEC {} 7 times
          ->EXEC {} 8 times
      ->LOOP 9 times:
          ->EXEC {} 10 times
          ->EXEC {} 11 times"""

    @staticmethod
    def get_test_loop(waveform_generator=None):
        if waveform_generator is None:
            waveform_generator = lambda: None

        return Loop(repetition_count=1, children=[Loop(repetition_count=1, waveform=waveform_generator()),
                                                  Loop(repetition_count=10, children=[Loop(repetition_count=50, waveform=waveform_generator())]),
                                                  Loop(repetition_count=17, children=[Loop(repetition_count=2, children=[Loop(repetition_count=1, waveform=waveform_generator()),
                                                                                                                         Loop(repetition_count=1, waveform=waveform_generator())]),
                                                                                      Loop(repetition_count=1, waveform=waveform_generator())]),
                                                  Loop(repetition_count=3, children=[Loop(repetition_count=1, waveform=waveform_generator()),
                                                                                     Loop(repetition_count=1, waveform=waveform_generator())]),
                                                  Loop(repetition_count=4, children=[Loop(repetition_count=6, children=[Loop(repetition_count=7, waveform=waveform_generator()),
                                                                                                                        Loop(repetition_count=8, waveform=waveform_generator())]),
                                                                                     Loop(repetition_count=9, children=[Loop(repetition_count=10, waveform=waveform_generator()),
                                                                                                                        Loop(repetition_count=11, waveform=waveform_generator())])])])

    def test_compare_key(self):
        wf_gen = WaveformGenerator(num_channels=1)

        wf_1 = wf_gen()
        wf_2 = wf_gen()

        tree1 = Loop(children=[Loop(waveform=wf_1, repetition_count=5)])
        tree2 = Loop(children=[Loop(waveform=wf_1, repetition_count=4)])
        tree3 = Loop(children=[Loop(waveform=wf_2, repetition_count=5)])
        tree4 = Loop(children=[Loop(waveform=wf_1, repetition_count=5)])

        self.assertNotEqual(tree1, tree2)
        self.assertNotEqual(tree1, tree3)
        self.assertNotEqual(tree2, tree3)
        self.assertEqual(tree1, tree4)

        tree1 = Loop(children=[Loop(waveform=wf_1, repetition_count=5),
                               Loop(waveform=wf_2, repetition_count=7)], repetition_count=2)
        tree2 = Loop(children=[Loop(waveform=wf_1, repetition_count=5),
                               Loop(waveform=wf_2, repetition_count=5)], repetition_count=2)
        tree3 = Loop(children=[Loop(waveform=wf_1, repetition_count=5),
                               Loop(waveform=wf_1, repetition_count=7)], repetition_count=2)
        tree4 = Loop(children=[Loop(waveform=wf_1, repetition_count=5),
                               Loop(waveform=wf_2, repetition_count=7)], repetition_count=3)
        tree5 = Loop(children=[Loop(waveform=wf_1, repetition_count=5),
                               Loop(waveform=wf_2, repetition_count=7)], repetition_count=2)
        self.assertNotEqual(tree1, tree2)
        self.assertNotEqual(tree1, tree3)
        self.assertNotEqual(tree1, tree4)
        self.assertEqual(tree1, tree5)

    def test_repr(self):
        wf_gen = WaveformGenerator(num_channels=1)
        wfs = [wf_gen() for _ in range(11)]

        expected = self.test_loop_repr.format(*wfs)

        tree = self.get_test_loop()
        for loop in tree.get_depth_first_iterator():
            if loop.is_leaf():
                loop.waveform = wfs.pop(0)
        self.assertEqual(len(wfs), 0)

        self.assertEqual(repr(tree), expected)

        with mock.patch.object(Loop, 'MAX_REPR_SIZE', 1):
            self.assertEqual(repr(tree), '...')

    def test_is_leaf(self):
        root_loop = self.get_test_loop(waveform_generator=WaveformGenerator(1))

        for loop in root_loop.get_depth_first_iterator():
            self.assertTrue(bool(loop.is_leaf()) != bool(loop.waveform is None))

        for loop in root_loop.get_breadth_first_iterator():
            self.assertTrue(bool(loop.is_leaf()) != bool(loop.waveform is None))

    def test_depth(self):
        root_loop = self.get_test_loop()
        self.assertEqual(root_loop.depth(), 3)
        self.assertEqual(root_loop[-1].depth(), 2)
        self.assertEqual(root_loop[-1][-1].depth(), 1)
        self.assertEqual(root_loop[-1][-1][-1].depth(), 0)
        with self.assertRaises(IndexError):
            root_loop[-1][-1][-1][-1].depth()

    def test_is_balanced(self):
        root_loop = self.get_test_loop()
        self.assertFalse(root_loop.is_balanced())

        self.assertFalse(root_loop[2].is_balanced())
        self.assertTrue(root_loop[0].is_balanced())
        self.assertTrue(root_loop[1].is_balanced())
        self.assertTrue(root_loop[3].is_balanced())
        self.assertTrue(root_loop[4].is_balanced())

    def test_flatten_and_balance(self):
        """This test was written before Loop was a Comparable and works based on __repr__"""
        before = LoopTests.get_test_loop(lambda: DummyWaveform())
        before[1][0].encapsulate()

        after = before.copy_tree_structure()
        after.flatten_and_balance(2)

        wf_reprs = dict(zip(ascii_uppercase,
                            (repr(loop.waveform)
                             for loop in before.get_depth_first_iterator()
                             if loop.is_leaf())))

        before_repr = """\
LOOP 1 times:
  ->EXEC {A} 1 times
  ->LOOP 10 times:
      ->LOOP 1 times:
          ->EXEC {B} 50 times
  ->LOOP 17 times:
      ->LOOP 2 times:
          ->EXEC {C} 1 times
          ->EXEC {D} 1 times
      ->EXEC {E} 1 times
  ->LOOP 3 times:
      ->EXEC {F} 1 times
      ->EXEC {G} 1 times
  ->LOOP 4 times:
      ->LOOP 6 times:
          ->EXEC {H} 7 times
          ->EXEC {I} 8 times
      ->LOOP 9 times:
          ->EXEC {J} 10 times
          ->EXEC {K} 11 times""".format(**wf_reprs)
        self.assertEqual(repr(before), before_repr)

        expected_after_repr = """\
LOOP 1 times:
  ->LOOP 1 times:
      ->EXEC {A} 1 times
  ->LOOP 10 times:
      ->EXEC {B} 50 times
  ->LOOP 17 times:
      ->EXEC {C} 1 times
      ->EXEC {D} 1 times
      ->EXEC {C} 1 times
      ->EXEC {D} 1 times
      ->EXEC {E} 1 times
  ->LOOP 3 times:
      ->EXEC {F} 1 times
      ->EXEC {G} 1 times
  ->LOOP 6 times:
      ->EXEC {H} 7 times
      ->EXEC {I} 8 times
  ->LOOP 9 times:
      ->EXEC {J} 10 times
      ->EXEC {K} 11 times
  ->LOOP 6 times:
      ->EXEC {H} 7 times
      ->EXEC {I} 8 times
  ->LOOP 9 times:
      ->EXEC {J} 10 times
      ->EXEC {K} 11 times
  ->LOOP 6 times:
      ->EXEC {H} 7 times
      ->EXEC {I} 8 times
  ->LOOP 9 times:
      ->EXEC {J} 10 times
      ->EXEC {K} 11 times
  ->LOOP 6 times:
      ->EXEC {H} 7 times
      ->EXEC {I} 8 times
  ->LOOP 9 times:
      ->EXEC {J} 10 times
      ->EXEC {K} 11 times""".format(**wf_reprs)

        self.assertEqual(expected_after_repr, repr(after))

    def test_flatten_and_balance_comparison_based(self):
        wfs = [DummyWaveform(duration=i) for i in range(2)]

        root = Loop(children=[Loop(children=[
            Loop(waveform=wfs[0]),
            Loop(children=[Loop(waveform=wfs[1], repetition_count=2)])
        ])])

        expected = Loop(children=[
            Loop(waveform=wfs[0]),
            Loop(waveform=wfs[1], repetition_count=2)
        ])

        root.flatten_and_balance(1)
        self.assertEqual(root, expected)

    def test_unroll(self):
        wf = DummyWaveform(duration=1)
        wf2 = DummyWaveform(duration=2)
        wf3 = DummyWaveform(duration=3)
        root = Loop(waveform=wf)

        with self.assertRaisesRegex(RuntimeError, 'Leaves cannot be unrolled'):
            root.unroll()

        root = Loop(children=[Loop(waveform=wf),
                              Loop(children=[Loop(waveform=wf2), Loop(waveform=wf3)], repetition_count=2)])
        root.children[1].unroll()

        expected = Loop(children=[Loop(waveform=wf),
                                  Loop(waveform=wf2),
                                  Loop(waveform=wf3),
                                  Loop(waveform=wf2),
                                  Loop(waveform=wf3)])
        self.assertEqual(expected, root)

    def test_remove_empty_loops(self):
        wfs = [DummyWaveform(duration=i) for i in range(2)]

        root = Loop(children=[
            Loop(waveform=wfs[0]),
            Loop(waveform=None),
            Loop(children=[Loop(waveform=None)]),
            Loop(children=[Loop(waveform=wfs[1])])
        ])

        expected = Loop(children=[
            Loop(waveform=wfs[0]),
            Loop(children=[Loop(waveform=wfs[1])])
        ])

        root.remove_empty_loops()

        self.assertEqual(expected, root)

        root = Loop(children=[
            Loop(measurements=[('m', 0, 1)])
        ])

        with self.assertWarnsRegex(UserWarning, 'Dropping measurement'):
            root.remove_empty_loops()

    def test_cleanup(self):
        wfs = [DummyWaveform(duration=i) for i in range(3)]

        root = Loop(children=[
            Loop(waveform=wfs[0]),
            Loop(waveform=None),
            Loop(children=[Loop(waveform=None)]),
            Loop(children=[Loop(waveform=wfs[1], repetition_count=2, measurements=[('m', 0, 1)])], repetition_count=3),
            Loop(children=[Loop(waveform=wfs[2], repetition_count=2)], repetition_count=3, measurements=[('n', 0, 1)])
        ])

        expected = Loop(children=[
            Loop(waveform=wfs[0]),
            Loop(waveform=wfs[1], repetition_count=6, measurements=[('m', 0, 1)]),
            Loop(children=[Loop(waveform=wfs[2], repetition_count=2)], repetition_count=3, measurements=[('n', 0, 1)])
        ])

        root.cleanup()

        self.assertEqual(expected, root)

    def test_cleanup_warnings(self):
        root = Loop(children=[
            Loop(measurements=[('m', 0, 1)])
        ])

        with self.assertWarnsRegex(UserWarning, 'Dropping measurement'):
            root.cleanup()

        root = Loop(children=[
            Loop(measurements=[('m', 0, 1)], children=[Loop()])
        ])
        with self.assertWarnsRegex(UserWarning, 'Dropping measurement since there is no waveform in children'):
            root.cleanup()


class MultiChannelTests(unittest.TestCase):
    def __init__(self, *args, **kwargs):
        super().__init__(*args, **kwargs)
        wf = DummyWaveform()
        self.descriptionA = \
"""\
LOOP 1 times:
  ->EXEC {} 1 times
  ->EXEC {} 50 times
  ->LOOP 17 times:
      ->LOOP 2 times:
          ->EXEC {} 1 times
          ->EXEC {} 1 times
      ->EXEC {} 1 times
  ->LOOP 3 times:
      ->EXEC {} 1 times
      ->EXEC {} 1 times
  ->LOOP 24 times:
      ->EXEC {} 7 times
      ->EXEC {} 8 times"""
        self.descriptionB = \
"""\
LOOP 1 times:
  ->EXEC {} 1 times
  ->EXEC {} 50 times
  ->LOOP 17 times:
      ->LOOP 2 times:
          ->EXEC {} 1 times
          ->EXEC {} 1 times
      ->EXEC {} 1 times
  ->LOOP 3 times:
      ->EXEC {} 1 times
      ->EXEC {} 1 times
  ->LOOP 36 times:
      ->EXEC {} 10 times
      ->EXEC {} 11 times"""

        def generate_waveform(channel):
            return DummyWaveform(sample_output=None, duration=1., defined_channels={channel})

        def generate_multi_channel_waveform():
            return MultiChannelWaveform([generate_waveform('A'), generate_waveform('B')])

        self.loop_block11 = InstructionBlock()
        self.loop_block11.add_instruction_exec(generate_multi_channel_waveform())

        self.loop_block1 = InstructionBlock()
        self.loop_block1.add_instruction_repj(5, ImmutableInstructionBlock(self.loop_block11))

        self.loop_block21 = InstructionBlock()
        self.loop_block21.add_instruction_exec(generate_multi_channel_waveform())
        self.loop_block21.add_instruction_exec(generate_multi_channel_waveform())

        self.loop_block2 = InstructionBlock()
        self.loop_block2.add_instruction_repj(2, ImmutableInstructionBlock(self.loop_block21))
        self.loop_block2.add_instruction_exec(generate_multi_channel_waveform())

        self.loop_block3 = InstructionBlock()
        self.loop_block3.add_instruction_exec(generate_multi_channel_waveform())
        self.loop_block3.add_instruction_exec(generate_multi_channel_waveform())

        self.loop_block411 = InstructionBlock()
        self.loop_block411.add_instruction_exec(MultiChannelWaveform([generate_waveform('A')]))
        self.loop_block412 = InstructionBlock()
        self.loop_block412.add_instruction_exec(MultiChannelWaveform([generate_waveform('A')]))

        self.loop_block41 = InstructionBlock()
        self.loop_block41.add_instruction_repj(7, ImmutableInstructionBlock(self.loop_block411))
        self.loop_block41.add_instruction_repj(8, ImmutableInstructionBlock(self.loop_block412))

        self.loop_block421 = InstructionBlock()
        self.loop_block421.add_instruction_exec(MultiChannelWaveform([generate_waveform('B')]))
        self.loop_block422 = InstructionBlock()
        self.loop_block422.add_instruction_exec(MultiChannelWaveform([generate_waveform('B')]))

        self.loop_block42 = InstructionBlock()
        self.loop_block42.add_instruction_repj(10, ImmutableInstructionBlock(self.loop_block421))
        self.loop_block42.add_instruction_repj(11, ImmutableInstructionBlock(self.loop_block422))

        self.chan_block4A = InstructionBlock()
        self.chan_block4A.add_instruction_repj(6, ImmutableInstructionBlock(self.loop_block41))

        self.chan_block4B = InstructionBlock()
        self.chan_block4B.add_instruction_repj(9, ImmutableInstructionBlock(self.loop_block42))

        self.loop_block4 = InstructionBlock()
        self.loop_block4.add_instruction_chan({frozenset('A'): ImmutableInstructionBlock(self.chan_block4A),
                                              frozenset('B'): ImmutableInstructionBlock(self.chan_block4B)})

        self.root_block = InstructionBlock()
        self.root_block.add_instruction_exec(generate_multi_channel_waveform())
        self.root_block.add_instruction_repj(10, ImmutableInstructionBlock(self.loop_block1))
        self.root_block.add_instruction_repj(17, ImmutableInstructionBlock(self.loop_block2))
        self.root_block.add_instruction_repj(3, ImmutableInstructionBlock(self.loop_block3))
        self.root_block.add_instruction_repj(4, ImmutableInstructionBlock(self.loop_block4))

        self.maxDiff = None

    def get_mcp(self, channels):
        program = MultiChannelProgram(self.root_block, ['A', 'B'])
        return program[channels]

    def test_init(self):
        with self.assertRaises(ValueError):
            MultiChannelProgram(InstructionBlock())

        mcp = MultiChannelProgram(self.root_block, ['A', 'B'])
        self.assertEqual(mcp.channels, {'A', 'B'})

        with self.assertRaises(KeyError):
            mcp['C']

    def test_empty_repj(self):
        empty_block = InstructionBlock()

        root_block = InstructionBlock()
        root_block.add_instruction_repj(1, empty_block)

        with self.assertRaisesRegex(ValueError, 'no defined channels'):
            MultiChannelProgram(root_block)

        empty_block.add_instruction_exec(DummyWaveform(duration=1, defined_channels={'A', 'B'}))
        MultiChannelProgram(root_block)


    def test_via_repr(self):
        root_loopA = self.get_mcp('A')
        root_loopB = self.get_mcp('B')
        waveformsA = tuple(loop.waveform
                                           for loop in root_loopA.get_depth_first_iterator() if loop.is_leaf())
        reprA = self.descriptionA.format(*waveformsA)
        reprB = self.descriptionB.format(*(loop.waveform
                                           for loop in root_loopB.get_depth_first_iterator() if loop.is_leaf()))
        self.assertEqual(root_loopA.__repr__(), reprA)
        self.assertEqual(root_loopB.__repr__(), reprB)

    def test_init_from_loop(self):
        program = Loop(waveform=DummyWaveform(defined_channels={'A', 'B'}))

        mcp = MultiChannelProgram(program)
        self.assertEqual(mcp.programs, {frozenset('AB'): program})

        with self.assertRaises(TypeError):
            MultiChannelProgram(mcp)


class ProgramWaveformCompatibilityTest(unittest.TestCase):
    def test_is_compatible_incompatible(self):
        wf = DummyWaveform(duration=1.1)

<<<<<<< HEAD
        self.assertEqual(_is_compatible(Loop(waveform=wf), min_len=1, quantum=1, sample_rate=TimeType.from_float(1.)),
                         _CompatibilityLevel.incompatible)

        self.assertEqual(_is_compatible(Loop(waveform=wf, repetition_count=10), min_len=20, quantum=1, sample_rate=TimeType.from_float(1.)),
                         _CompatibilityLevel.incompatible)

        self.assertEqual(_is_compatible(Loop(waveform=wf, repetition_count=10), min_len=10, quantum=3, sample_rate=TimeType.from_float(1.)),
                         _CompatibilityLevel.incompatible)
=======
        self.assertEqual(_is_compatible(Loop(waveform=wf), min_len=1, quantum=1, sample_rate=time_from_float(1.)),
                         _CompatibilityLevel.incompatible_fraction)

        self.assertEqual(_is_compatible(Loop(waveform=wf, repetition_count=10), min_len=20, quantum=1, sample_rate=time_from_float(1.)),
                         _CompatibilityLevel.incompatible_too_short)

        self.assertEqual(_is_compatible(Loop(waveform=wf, repetition_count=10), min_len=10, quantum=3, sample_rate=time_from_float(1.)),
                         _CompatibilityLevel.incompatible_quantum)

>>>>>>> e9e8fcff

    def test_is_compatible_leaf(self):
        self.assertEqual(_is_compatible(Loop(waveform=DummyWaveform(duration=1.1), repetition_count=10),
                                        min_len=11, quantum=1, sample_rate=TimeType.from_float(1.)),
                         _CompatibilityLevel.action_required)

        self.assertEqual(_is_compatible(Loop(waveform=DummyWaveform(duration=1.1), repetition_count=10),
                                        min_len=11, quantum=1, sample_rate=TimeType.from_float(10.)),
                         _CompatibilityLevel.compatible)

    def test_is_compatible_node(self):
        program = Loop(children=[Loop(waveform=DummyWaveform(duration=1.5), repetition_count=2),
                                 Loop(waveform=DummyWaveform(duration=2.0))])

        self.assertEqual(_is_compatible(program, min_len=1, quantum=1, sample_rate=TimeType.from_float(2.)),
                         _CompatibilityLevel.compatible)

        self.assertEqual(_is_compatible(program, min_len=1, quantum=1, sample_rate=TimeType.from_float(1.)),
                         _CompatibilityLevel.action_required)

    def test_make_compatible_repetition_count(self):
        wf1 = DummyWaveform(duration=1.5)
        wf2 = DummyWaveform(duration=2.0)

        program = Loop(children=[Loop(waveform=wf1, repetition_count=2),
                                 Loop(waveform=wf2)])
        duration = program.duration
        _make_compatible(program, min_len=1, quantum=1, sample_rate=time_from_float(1.))
        self.assertEqual(program.duration, duration)

        wf2 = DummyWaveform(duration=2.5)
        program = Loop(children=[Loop(waveform=wf1, repetition_count=3),
                                 Loop(waveform=wf2)])
        duration = program.duration
        make_compatible(program, minimal_waveform_length=1, waveform_quantum=1, sample_rate=time_from_float(1.))
        self.assertEqual(program.duration, duration)

        program = Loop(children=[Loop(waveform=wf1, repetition_count=3),
                                 Loop(waveform=wf2)], repetition_count=3)
        duration = program.duration
        _make_compatible(program, min_len=1, quantum=3, sample_rate=time_from_float(1.))
        self.assertEqual(program.duration, duration)

    def test_make_compatible_partial_unroll(self):
        wf1 = DummyWaveform(duration=1.5)
        wf2 = DummyWaveform(duration=2.0)

        program = Loop(children=[Loop(waveform=wf1, repetition_count=2),
                                 Loop(waveform=wf2)])

        _make_compatible(program, min_len=1, quantum=1, sample_rate=TimeType.from_float(1.))

        self.assertIsNone(program.waveform)
        self.assertEqual(len(program), 2)
        self.assertIsInstance(program[0].waveform, RepetitionWaveform)
        self.assertIs(program[0].waveform._body, wf1)
        self.assertEqual(program[0].waveform._repetition_count, 2)
        self.assertIs(program[1].waveform, wf2)

        program = Loop(children=[Loop(waveform=wf1, repetition_count=2),
                                 Loop(waveform=wf2)], repetition_count=2)
        _make_compatible(program, min_len=5, quantum=1, sample_rate=TimeType.from_float(1.))

        self.assertIsInstance(program.waveform, SequenceWaveform)
        self.assertEqual(program.children, [])
        self.assertEqual(program.repetition_count, 2)

        self.assertEqual(len(program.waveform._sequenced_waveforms), 2)
        self.assertIsInstance(program.waveform._sequenced_waveforms[0], RepetitionWaveform)
        self.assertIs(program.waveform._sequenced_waveforms[0]._body, wf1)
        self.assertEqual(program.waveform._sequenced_waveforms[0]._repetition_count, 2)
        self.assertIs(program.waveform._sequenced_waveforms[1], wf2)

    def test_make_compatible_complete_unroll(self):
        wf1 = DummyWaveform(duration=1.5)
        wf2 = DummyWaveform(duration=2.0)

        program = Loop(children=[Loop(waveform=wf1, repetition_count=2),
                                 Loop(waveform=wf2, repetition_count=1)], repetition_count=2)

        _make_compatible(program, min_len=5, quantum=10, sample_rate=TimeType.from_float(1.))

        self.assertIsInstance(program.waveform, RepetitionWaveform)
        self.assertEqual(program.children, [])
        self.assertEqual(program.repetition_count, 1)

        self.assertIsInstance(program.waveform, RepetitionWaveform)

        self.assertIsInstance(program.waveform._body, SequenceWaveform)
        body_wf = program.waveform._body
        self.assertEqual(len(body_wf._sequenced_waveforms), 2)
        self.assertIsInstance(body_wf._sequenced_waveforms[0], RepetitionWaveform)
        self.assertIs(body_wf._sequenced_waveforms[0]._body, wf1)
        self.assertEqual(body_wf._sequenced_waveforms[0]._repetition_count, 2)
        self.assertIs(body_wf._sequenced_waveforms[1], wf2)

    def test_make_compatible(self):
        program = Loop()
        pub_kwargs = dict(minimal_waveform_length=5,
                          waveform_quantum=10,
                          sample_rate=TimeType.from_float(1.))
        priv_kwargs = dict(min_len=5, quantum=10, sample_rate=TimeType.from_float(1.))

        with mock.patch('qupulse._program._loop._is_compatible',
                        return_value=_CompatibilityLevel.incompatible_too_short) as mocked:
            with self.assertRaisesRegex(ValueError, 'too short'):
                make_compatible(program, **pub_kwargs)
            mocked.assert_called_once_with(program, **priv_kwargs)

        with mock.patch('qupulse._program._loop._is_compatible',
                        return_value=_CompatibilityLevel.incompatible_fraction) as mocked:
            with self.assertRaisesRegex(ValueError, 'not an integer'):
                make_compatible(program, **pub_kwargs)
            mocked.assert_called_once_with(program, **priv_kwargs)

        with mock.patch('qupulse._program._loop._is_compatible',
                        return_value=_CompatibilityLevel.incompatible_quantum) as mocked:
            with self.assertRaisesRegex(ValueError, 'not a multiple of quantum'):
                make_compatible(program, **pub_kwargs)
            mocked.assert_called_once_with(program, **priv_kwargs)

        with mock.patch('qupulse._program._loop._is_compatible',
                        return_value=_CompatibilityLevel.action_required) as is_compat:
            with mock.patch('qupulse._program._loop._make_compatible') as make_compat:
                make_compatible(program, **pub_kwargs)

                is_compat.assert_called_once_with(program, **priv_kwargs)
                make_compat.assert_called_once_with(program, **priv_kwargs)<|MERGE_RESOLUTION|>--- conflicted
+++ resolved
@@ -4,7 +4,7 @@
 
 from string import ascii_uppercase
 
-from qupulse.utils.types import TimeType
+from qupulse.utils.types import TimeType, time_from_float
 from qupulse._program._loop import Loop, MultiChannelProgram, _make_compatible, _is_compatible, _CompatibilityLevel, RepetitionWaveform, SequenceWaveform, make_compatible
 from qupulse._program.instructions import InstructionBlock, ImmutableInstructionBlock
 from tests.pulses.sequencing_dummies import DummyWaveform
@@ -541,16 +541,6 @@
     def test_is_compatible_incompatible(self):
         wf = DummyWaveform(duration=1.1)
 
-<<<<<<< HEAD
-        self.assertEqual(_is_compatible(Loop(waveform=wf), min_len=1, quantum=1, sample_rate=TimeType.from_float(1.)),
-                         _CompatibilityLevel.incompatible)
-
-        self.assertEqual(_is_compatible(Loop(waveform=wf, repetition_count=10), min_len=20, quantum=1, sample_rate=TimeType.from_float(1.)),
-                         _CompatibilityLevel.incompatible)
-
-        self.assertEqual(_is_compatible(Loop(waveform=wf, repetition_count=10), min_len=10, quantum=3, sample_rate=TimeType.from_float(1.)),
-                         _CompatibilityLevel.incompatible)
-=======
         self.assertEqual(_is_compatible(Loop(waveform=wf), min_len=1, quantum=1, sample_rate=time_from_float(1.)),
                          _CompatibilityLevel.incompatible_fraction)
 
@@ -559,8 +549,6 @@
 
         self.assertEqual(_is_compatible(Loop(waveform=wf, repetition_count=10), min_len=10, quantum=3, sample_rate=time_from_float(1.)),
                          _CompatibilityLevel.incompatible_quantum)
-
->>>>>>> e9e8fcff
 
     def test_is_compatible_leaf(self):
         self.assertEqual(_is_compatible(Loop(waveform=DummyWaveform(duration=1.1), repetition_count=10),
