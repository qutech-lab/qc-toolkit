import itertools
from typing import Union, Dict, Set, Iterable, FrozenSet, Tuple, cast, List, Optional, DefaultDict, Deque
from collections import defaultdict, deque
from copy import deepcopy
from enum import Enum
from fractions import Fraction
import warnings

import numpy as np

from qctoolkit.utils.types import ChannelID, TimeType
from qctoolkit._program.instructions import AbstractInstructionBlock, EXECInstruction, REPJInstruction, GOTOInstruction,\
    STOPInstruction, CHANInstruction, Waveform, MEASInstruction, Instruction
from qctoolkit.comparable import Comparable
from qctoolkit.utils.tree import Node, is_tree_circular
from qctoolkit.utils.types import MeasurementWindow
from qctoolkit.utils import is_integer

from qctoolkit._program.waveforms import SequenceWaveform, RepetitionWaveform

__all__ = ['Loop', 'MultiChannelProgram', 'make_compatible']


class Loop(Comparable, Node):
    """Build a loop tree. The leaves of the tree are loops with one element."""
    def __init__(self,
                 parent: Union['Loop', None]=None,
                 children: Iterable['Loop']=list(),
                 waveform: Optional[Waveform]=None,
                 measurements: Optional[List[MeasurementWindow]]=None,
                 repetition_count=1):
        super().__init__(parent=parent, children=children)

        self._waveform = waveform
        self._measurements = measurements
        self._repetition_count = int(repetition_count)
        self._cached_body_duration = None

        if abs(self._repetition_count - repetition_count) > 1e-10:
            raise ValueError('Repetition count was not an integer')

        if not isinstance(waveform, (type(None), Waveform)):
            raise Exception()

    @property
    def compare_key(self) -> Tuple:
        return self._waveform, self.repetition_count, tuple(c.compare_key for c in self)

    def append_child(self, **kwargs) -> None:
        # do not invalidate but update cached duration
        super().__setitem__(slice(len(self), len(self)), (kwargs, ))
        self._invalidate_duration(body_duration_increment=self[-1].duration)

    def _invalidate_duration(self, body_duration_increment=None):
        if self._cached_body_duration is not None:
            if body_duration_increment is not None:
                self._cached_body_duration += body_duration_increment
            else:
                self._cached_body_duration = None
        if self.parent:
            if body_duration_increment is not None:
                self.parent._invalidate_duration(body_duration_increment=body_duration_increment*self.repetition_count)
            else:
                self.parent._invalidate_duration()

    def add_measurements(self, measurements: List[MeasurementWindow]):
        body_duration = float(self.body_duration)
        if body_duration == 0:
            measurements = measurements
        else:
            measurements = ((mw_name, begin+body_duration, length) for mw_name, begin, length in measurements)

        if self._measurements is None:
            self._measurements = list(measurements)
        else:
            self._measurements.extend(measurements)

    @property
    def waveform(self) -> Waveform:
        return self._waveform

    @waveform.setter
    def waveform(self, val) -> None:
        self._waveform = val
        self._invalidate_duration()

    @property
    def body_duration(self) -> TimeType:
        if self._cached_body_duration is None:
            if self.is_leaf():
                if self.waveform:
                    self._cached_body_duration = self.waveform.duration
                else:
                    self._cached_body_duration = TimeType(0)
            else:
                self._cached_body_duration = sum(child.duration for child in self)
        return self._cached_body_duration

    @property
    def duration(self) -> TimeType:
        return self.repetition_count*self.body_duration

    @property
    def repetition_count(self) -> int:
        return self._repetition_count

    @repetition_count.setter
    def repetition_count(self, val) -> None:
        new_repetition = int(val)
        if abs(new_repetition - val) > 1e-10:
            raise ValueError('Repetition count was not an integer')
        self._repetition_count = new_repetition

    def unroll(self) -> None:
        if self.is_leaf():
            raise RuntimeError('Leaves cannot be unrolled')
        for i, e in enumerate(self.parent):
            if id(e) == id(self):
                self.parent[i:i+1] = (child.copy_tree_structure(new_parent=self.parent)
                                      for _ in range(self.repetition_count)
                                      for child in self)
                self.parent.assert_tree_integrity()
                return
        raise Exception('self not found in parent')

    def __setitem__(self, idx, value):
        super().__setitem__(idx, value)
        self._invalidate_duration()

    def unroll_children(self) -> None:
        old_children = self.children
        self[:] = (child.copy_tree_structure()
                   for _ in range(self.repetition_count)
                   for child in old_children)
        self.repetition_count = 1
        self.assert_tree_integrity()

    def encapsulate(self) -> None:
        self[:] = [Loop(children=self,
                        repetition_count=self.repetition_count,
                        waveform=self._waveform,
                        measurements=self._measurements)]
        self.repetition_count = 1
        self._waveform = None
        self._measurements = None
        self.assert_tree_integrity()

    def __repr__(self) -> str:
        is_circular = is_tree_circular(self)
        if is_circular:
            return '{}: Circ {}'.format(id(self), is_circular)

        if self.is_leaf():
            return 'EXEC {} {} times'.format(self._waveform, self.repetition_count)
        else:
            repr = ['LOOP {} times:'.format(self.repetition_count)]
            for elem in self:
                sub_repr = elem.__repr__().splitlines()
                sub_repr = ['  ->' + sub_repr[0]] + ['    ' + line for line in sub_repr[1:]]
                repr += sub_repr
            return '\n'.join(repr)

    def copy_tree_structure(self, new_parent: Union['Loop', bool]=False) -> 'Loop':
        return type(self)(parent=self.parent if new_parent is False else new_parent,
                          waveform=self._waveform,
                          repetition_count=self.repetition_count,
                          measurements=self._measurements,
                          children=(child.copy_tree_structure() for child in self))

    def _get_measurement_windows(self) -> DefaultDict[str, np.ndarray]:
        temp_meas_windows = defaultdict(list)
        if self._measurements:
            for (mw_name, begin, length) in self._measurements:
                temp_meas_windows[mw_name].append((begin, length))

            for mw_name, begin_length_list in temp_meas_windows.items():
                temp_meas_windows[mw_name] = [np.asarray(begin_length_list, dtype=float)]

        # calculate duration together with meas windows in the same iteration
        if self.is_leaf():
            body_duration = float(self.body_duration)
        else:
            offset = TimeType(0)
            for child in self:
                for mw_name, begins_length_array in child._get_measurement_windows().items():
                    begins_length_array[:, 0] += float(offset)
                    temp_meas_windows[mw_name].append(begins_length_array)
                offset += child.duration

            body_duration = float(offset)

        # repeat and add repetition based offset
        for mw_name, begin_length_list in temp_meas_windows.items():
            temp_begin_length_array = np.concatenate(begin_length_list)

            begin_length_array = np.tile(temp_begin_length_array, (self.repetition_count, 1))

            shaped_begin_length_array = np.reshape(begin_length_array, (self.repetition_count, -1, 2))

            shaped_begin_length_array[:, :, 0] += (np.arange(self.repetition_count) * body_duration)[:, np.newaxis]

            temp_meas_windows[mw_name] = begin_length_array

        return temp_meas_windows

    def get_measurement_windows(self) -> Dict[str, Tuple[np.ndarray, np.ndarray]]:
        return {mw_name: (begin_length_list[:, 0], begin_length_list[:, 1])
                for mw_name, begin_length_list in self._get_measurement_windows().items()}

    def split_one_child(self, child_index=None) -> None:
        """Take the last child that has a repetition count larger one, decrease it's repetition count and insert a copy
        with repetition cout one after it"""
        if child_index:
            if self[child_index].repetition_count < 2:
                raise ValueError('Cannot split child {} as the repetition count is not larger 1')
        else:
            try:
                child_index = next(i for i in reversed(range(len(self)))
                                   if self[i].repetition_count > 1)
            except StopIteration:
                raise RuntimeError('There is no child with repetition count > 1')

        new_child = self[child_index].copy_tree_structure()
        new_child.repetition_count = 1

        self[child_index].repetition_count -= 1

        self[child_index+1:child_index+1] = (new_child,)
        self.assert_tree_integrity()

    def flatten_and_balance(self, depth: int) -> None:
        """
        Modifies the program so all tree branches have the same depth
        :param depth: Target depth of the program
        :return:
        """
        i = 0
        while i < len(self):
            # only used by type checker
            sub_program = cast(Loop, self[i])

            if sub_program.depth() < depth - 1:
                sub_program.encapsulate()

            elif not sub_program.is_balanced():
                sub_program.flatten_and_balance(depth - 1)

            elif sub_program.depth() == depth - 1:
                i += 1

            elif len(sub_program) == 1 and len(sub_program[0]) == 1:
                sub_sub_program = cast(Loop, sub_program[0])

                sub_program.repetition_count = sub_program.repetition_count * sub_sub_program.repetition_count
                sub_program[:] = sub_sub_program[:]
                sub_program.waveform = sub_sub_program.waveform

            elif not sub_program.is_leaf():
                sub_program.unroll()

            else:
<<<<<<< HEAD
=======
                # we land in this case if the function gets called with depth == 0 and the current subprogram is a leaf
>>>>>>> d1c618e6
                i += 1

    def remove_empty_loops(self):
        new_children = []
        for child in self:
            if child.is_leaf():
                if child.waveform is None:
                    if child._measurements:
                        warnings.warn("Dropping measurement since there is no waveform attached")
                else:
                    new_children.append(child)
            else:
                child.remove_empty_loops()
<<<<<<< HEAD
                new_children.append(child)
=======
                if not child.is_leaf():
                    new_children.append(child)
                else:
                    # all children of child were empty
                    pass
>>>>>>> d1c618e6
        self[:] = new_children


class ChannelSplit(Exception):
    def __init__(self, channel_sets):
        self.channel_sets = channel_sets


class MultiChannelProgram:
    def __init__(self, instruction_block: AbstractInstructionBlock, channels: Iterable[ChannelID] = None):
        """Channels with identifier None are ignored."""
        if channels is None:
            def find_defined_channels(instruction_list):
                for instruction in instruction_list:
                    if isinstance(instruction, EXECInstruction):
                        yield instruction.waveform.defined_channels
                    elif isinstance(instruction, REPJInstruction):
                        yield from find_defined_channels(
                            instruction.target.block.instructions[instruction.target.offset:])
                    elif isinstance(instruction, GOTOInstruction):
                        yield from find_defined_channels(instruction.target.block.instructions[instruction.target.offset:])
                    elif isinstance(instruction, CHANInstruction):
                        yield itertools.chain(*instruction.channel_to_instruction_block.keys())
                    elif isinstance(instruction, STOPInstruction):
                        return
                    elif isinstance(instruction, MEASInstruction):
                        pass
                    else:
                        raise TypeError('Unhandled instruction type', type(instruction))

            try:
                channels = next(find_defined_channels(instruction_block.instructions))
            except StopIteration:
                raise ValueError('Instruction block has no defined channels')
        else:
            channels = set(channels)

        channels = frozenset(channels - {None})

        root = Loop()
        stacks = {channels: (root, [((), deque(instruction_block.instructions))])}
        self._programs = dict()

        while len(stacks) > 0:
            chans, (root_loop, stack) = stacks.popitem()
            try:
                self._programs[chans] = MultiChannelProgram.__split_channels(chans, root_loop, stack)
            except ChannelSplit as split:
                for new_channel_set in split.channel_sets:
                    assert (new_channel_set not in stacks)
                    assert (chans.issuperset(new_channel_set))

                    stacks[new_channel_set] = (root_loop.copy_tree_structure(), deepcopy(stack))

        def repeat_measurements(child_loop, rep_count):
            duration_float = float(child_loop.duration)
            if child_loop._measurements:
                for r in range(rep_count):
                    for name, begin, length in child_loop._measurements:
                        yield (name, begin+r*duration_float, length)
        for channels, program in self._programs.items():
            iterable = program.get_breadth_first_iterator()
            try:
                while True:
                    loop = next(iterable)
                    if len(loop) == 1 and not loop._measurements:
                        loop._measurements = loop[0]._measurements
                        loop.waveform = loop[0].waveform
                        loop.repetition_count = loop.repetition_count * loop[0].repetition_count
                        loop[:] = loop[0][:]
                        if len(loop):
                            iterable = itertools.chain((loop,), iterable)
            except StopIteration:
                pass
        for program in self.programs.values():
            program.remove_empty_loops()

    @property
    def programs(self) -> Dict[FrozenSet[ChannelID], Loop]:
        return self._programs

    @property
    def channels(self) -> Set[ChannelID]:
        return set(itertools.chain(*self._programs.keys()))

    @staticmethod
    def __split_channels(channels: FrozenSet[ChannelID],
                         root_loop: Loop,
                         block_stack: List[Tuple[Tuple[int, ...],
                                                 Deque[Instruction]]]) -> Loop:
        while block_stack:
            current_loop_location, current_instruction_block = block_stack.pop()
            current_loop = root_loop.locate(current_loop_location)

            while current_instruction_block:
                instruction = current_instruction_block.popleft()

                if isinstance(instruction, EXECInstruction):
                    if not instruction.waveform.defined_channels.issuperset(channels):
                        raise Exception(instruction.waveform.defined_channels, channels)
                    current_loop.append_child(waveform=instruction.waveform)

                elif isinstance(instruction, REPJInstruction):
                    if current_instruction_block:
                        block_stack.append((current_loop_location, current_instruction_block))

                    current_loop.append_child(repetition_count=instruction.count)
                    block_stack.append(
                        (current_loop[-1].get_location(),
                         deque(instruction.target.block[instruction.target.offset:-1]))
                    )
                    break

                elif isinstance(instruction, CHANInstruction):
                    if channels in instruction.channel_to_instruction_block.keys():
                        # push to front
                        new_instruction_ptr = instruction.channel_to_instruction_block[channels]
                        new_instruction_list = [*new_instruction_ptr.block[new_instruction_ptr.offset:-1]]
                        current_instruction_block.extendleft(new_instruction_list)

                    else:
                        block_stack.append((current_loop_location, deque([instruction]) + current_instruction_block))

                        raise ChannelSplit(instruction.channel_to_instruction_block.keys())

                elif isinstance(instruction, MEASInstruction):
                    current_loop.add_measurements(instruction.measurements)

                else:
                    raise Exception('Encountered unhandled instruction {} on channel(s) {}'.format(instruction, channels))
        return root_loop

    def __getitem__(self, item: Union[ChannelID, Set[ChannelID], FrozenSet[ChannelID]]) -> Loop:
        if not isinstance(item, (set, frozenset)):
            item = frozenset((item,))
        elif isinstance(item, set):
            item = frozenset(item)

        for channels, program in self._programs.items():
            if item.issubset(channels):
                return program
        raise KeyError(item)


def to_waveform(program: Loop) -> Waveform:
    if program.is_leaf():
        if program.repetition_count == 1:
            return program.waveform
        else:
            return RepetitionWaveform(program.waveform, program.repetition_count)
    else:
        if len(program) == 1:
            sequenced_waveform = to_waveform(cast(Loop, program[0]))
        else:
            sequenced_waveform = SequenceWaveform([to_waveform(cast(Loop, sub_program))
                                                   for sub_program in program])
        if program.repetition_count > 1:
            return RepetitionWaveform(sequenced_waveform, program.repetition_count)
        else:
            return sequenced_waveform


class _CompatibilityLevel(Enum):
    compatible = 0
    action_required = 1
    incompatible = 2


def _is_compatible(program: Loop, min_len: int, quantum: int, sample_rate: TimeType) -> _CompatibilityLevel:
    program_duration_in_samples = program.duration * sample_rate

    if program_duration_in_samples.denominator != 1:
        return _CompatibilityLevel.incompatible

    if program_duration_in_samples < min_len or program_duration_in_samples % quantum > 0:
        return _CompatibilityLevel.incompatible

    if program.is_leaf():
        waveform_duration_in_samples = program.body_duration * sample_rate
        if waveform_duration_in_samples < min_len or (waveform_duration_in_samples / quantum).denominator != 1:
            return _CompatibilityLevel.action_required
        else:
            return _CompatibilityLevel.compatible
    else:
        if all(_is_compatible(cast(Loop, sub_program), min_len, quantum, sample_rate) == _CompatibilityLevel.compatible
               for sub_program in program):
            return _CompatibilityLevel.compatible
        else:
            return _CompatibilityLevel.action_required


def _make_compatible(program: Loop, min_len: int, quantum: int, sample_rate: Fraction) -> None:

    if program.is_leaf():
        program.waveform = to_waveform(program.copy_tree_structure())
        program.repetition_count = 1

    else:
        comp_levels = np.array([_is_compatible(cast(Loop, sub_program), min_len, quantum, sample_rate)
                                for sub_program in program])
        incompatible = comp_levels == _CompatibilityLevel.incompatible
        if np.any(incompatible):
            single_run = program.duration * sample_rate / program.repetition_count
            if is_integer(single_run / quantum) and single_run >= min_len:
                new_repetition_count = program.repetition_count
                program.repetition_count = 1
            else:
                new_repetition_count = 1
            program.waveform = to_waveform(program.copy_tree_structure())
            program.repetition_count = new_repetition_count
            program[:] = []
            return
        else:
            for sub_program, comp_level in zip(program, comp_levels):
                if comp_level == _CompatibilityLevel.action_required:
                    _make_compatible(sub_program, min_len, quantum, sample_rate)


def make_compatible(program: Loop, minimal_waveform_length: int, waveform_quantum: int, sample_rate: Fraction):
    comp_level = _is_compatible(program,
                                min_len=minimal_waveform_length,
                                quantum=waveform_quantum,
                                sample_rate=sample_rate)
    if comp_level == _CompatibilityLevel.incompatible:
        raise ValueError('The program cannot be made compatible to restrictions')
    elif comp_level == _CompatibilityLevel.action_required:
        _make_compatible(program,
                         min_len=minimal_waveform_length,
                         quantum=waveform_quantum,
                         sample_rate=sample_rate)<|MERGE_RESOLUTION|>--- conflicted
+++ resolved
@@ -259,10 +259,7 @@
                 sub_program.unroll()
 
             else:
-<<<<<<< HEAD
-=======
                 # we land in this case if the function gets called with depth == 0 and the current subprogram is a leaf
->>>>>>> d1c618e6
                 i += 1
 
     def remove_empty_loops(self):
@@ -276,15 +273,11 @@
                     new_children.append(child)
             else:
                 child.remove_empty_loops()
-<<<<<<< HEAD
-                new_children.append(child)
-=======
                 if not child.is_leaf():
                     new_children.append(child)
                 else:
                     # all children of child were empty
                     pass
->>>>>>> d1c618e6
         self[:] = new_children
 
 
