--- conflicted
+++ resolved
@@ -394,11 +394,7 @@
     type_identifier_name = '#type'
     identifier_name = '#identifier'
 
-<<<<<<< HEAD
     def __init__(self, identifier: Optional[str]=None) -> None:
-=======
-    def __init__(self, identifier: Optional[str]=None, registry: Optional[MutableMapping]=None) -> None:
->>>>>>> 5a5b5d76
         """Initialize a Serializable.
 
         Args:
